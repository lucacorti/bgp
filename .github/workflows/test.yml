name: Continuous Integration

on:
  pull_request:
    types: [opened, reopened, synchronize]
  push:
    branches:
      - "main"

jobs:
  test:
    env:
      MIX_ENV: test
    runs-on: ubuntu-24.04
    name: Test (OTP ${{ matrix.otp }} / Elixir ${{ matrix.elixir }})
    strategy:
      matrix:
        elixir: ["1.18", "1.17", "1.16", "1.15", "1.14"]
        otp: ["27", "26", "25", "24"]
        exclude:
<<<<<<< HEAD
          - { otp: "24", elixir: "1.18" }
          - { otp: "24", elixir: "1.17" }
          - { otp: "27", elixir: "1.16" }
=======
          - { otp: "25", elixir: "1.18" }
          - { otp: "24", elixir: "1.18" }
          - { otp: "24", elixir: "1.17" }
          - { otp: "27", elixir: "1.16" }
          - { otp: "22", elixir: "1.16" }
>>>>>>> 3833901c
          - { otp: "27", elixir: "1.15" }
          - { otp: "27", elixir: "1.14" }
          - { otp: "26", elixir: "1.14" }
    steps:
      - uses: actions/checkout@v4
      - uses: erlef/setup-beam@v1
        with:
          otp-version: ${{ matrix.otp }}
          elixir-version: ${{ matrix.elixir }}
      - run: mix deps.get
      - run: mix test

  lint:
    runs-on: ubuntu-latest
    name: Linting
    strategy:
      matrix:
        elixir: ["1.18"]
        otp: ["27"]
    steps:
      - uses: actions/checkout@v4
      - uses: erlef/setup-beam@v1
        id: beam
        with:
          otp-version: ${{ matrix.otp }}
          elixir-version: ${{ matrix.elixir }}
      - name: PLT cache
        uses: actions/cache@v4
        with:
          key: |
            ${{ runner.os }}-${{ steps.beam.outputs.elixir-version }}-${{ steps.beam.outputs.otp-version }}-plt
          restore-keys: |
            ${{ runner.os }}-${{ steps.beam.outputs.elixir-version }}-${{ steps.beam.outputs.otp-version }}-plt
          path: |
            priv/plts
      - run: mix deps.get
      - run: mix deps.unlock --check-unused
      - run: mix compile --warnings-as-errors
      - run: mix format --check-formatted
      - run: mix credo --strict --all
      - run: mix dialyzer --halt-exit-status<|MERGE_RESOLUTION|>--- conflicted
+++ resolved
@@ -18,17 +18,9 @@
         elixir: ["1.18", "1.17", "1.16", "1.15", "1.14"]
         otp: ["27", "26", "25", "24"]
         exclude:
-<<<<<<< HEAD
           - { otp: "24", elixir: "1.18" }
           - { otp: "24", elixir: "1.17" }
           - { otp: "27", elixir: "1.16" }
-=======
-          - { otp: "25", elixir: "1.18" }
-          - { otp: "24", elixir: "1.18" }
-          - { otp: "24", elixir: "1.17" }
-          - { otp: "27", elixir: "1.16" }
-          - { otp: "22", elixir: "1.16" }
->>>>>>> 3833901c
           - { otp: "27", elixir: "1.15" }
           - { otp: "27", elixir: "1.14" }
           - { otp: "26", elixir: "1.14" }
